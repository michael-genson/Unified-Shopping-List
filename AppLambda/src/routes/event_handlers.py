--- conflicted
+++ resolved
@@ -172,8 +172,7 @@
             project_id=project_id,
         )
 
-<<<<<<< HEAD
-        sync_event.send_to_queue()
+        sync_event.send_to_queue(use_dev_route=user.use_developer_routes)
 
 
 @router.post("/alexa")
@@ -183,7 +182,4 @@
         event_id=event.request_id, username=user.username, list_event=event, timestamp=event.timestamp
     )
 
-    sync_event.send_to_queue()
-=======
-        sync_event.send_to_queue(use_dev_route=user.use_developer_routes)
->>>>>>> 75550beb
+    sync_event.send_to_queue(use_dev_route=user.use_developer_routes)